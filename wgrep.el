--- conflicted
+++ resolved
@@ -731,14 +731,8 @@
 
 (defun wgrep-replace-to-new-line (new-text)
   ;; delete grep extracted region (restricted to a line)
-<<<<<<< HEAD
   (delete-region (line-beginning-position) (line-end-position))
-  (let ((beg (point))
-        end)
-=======
-  (delete-region (point-at-bol) (point-at-eol))
   (let ((beg (point)))
->>>>>>> 94a6e624
     (insert new-text)
     (let* ((end (point))
            ;; highlight the changed line
